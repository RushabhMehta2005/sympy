--- conflicted
+++ resolved
@@ -2,24 +2,12 @@
 
 from abc import ABC, abstractmethod
 
-<<<<<<< HEAD
-from sympy.core.backend import S, sympify
+from sympy import S, sympify
 from sympy.physics.mechanics.joint import PinJoint
 from sympy.physics.mechanics.loads import Torque
 from sympy.physics.mechanics.pathway import PathwayBase
 from sympy.physics.mechanics.rigidbody import RigidBody
 from sympy.physics.vector import ReferenceFrame, Vector
-=======
-from sympy import S, sympify
-from sympy.physics.mechanics import (
-    PathwayBase,
-    PinJoint,
-    ReferenceFrame,
-    RigidBody,
-    Torque,
-    Vector,
-)
->>>>>>> c0c175e3
 
 
 __all__ = [
