--- conflicted
+++ resolved
@@ -12,8 +12,7 @@
 from sympy.core import sympify
 from sympy.integrals import integrate
 from sympy.series import limit
-<<<<<<< HEAD
-from sympy.plotting import plot
+from sympy.plotting import plot, PlotGrid
 from sympy.external import import_module
 from sympy.utilities.decorator import doctest_depends_on
 from sympy import lambdify
@@ -25,9 +24,7 @@
 
 __doctest_requires__ = {('Beam.plot_loading_results',): ['matplotlib']}
 
-=======
 from sympy.plotting import plot, PlotGrid
->>>>>>> 3729e1ba
 
 class Beam(object):
     """
