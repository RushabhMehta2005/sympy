--- conflicted
+++ resolved
@@ -196,20 +196,16 @@
             baseline = 0
 
             def render(self, *args, **kwargs):
-<<<<<<< HEAD
                 self = e
                 ar = self.args  # just to shorten things
                 settings = printer._settings if printer else {}
                 if printer:
                     use_unicode = printer._use_unicode
                 else:
-                    from sympy.printing.pretty.pretty_symbology import pretty_use_unicode
+                    from sympy.printing.pretty.pretty_symbology import (
+                        pretty_use_unicode)
                     use_unicode = pretty_use_unicode()
                 mpp = printer if printer else VectorPrettyPrinter(settings)
-=======
-                ar = e.args  # just to shorten things
-                mpp = VectorPrettyPrinter()
->>>>>>> 6e0ee058
                 if len(ar) == 0:
                     return unicode(0)
                 bar = u("\u2297") if use_unicode else "|"
