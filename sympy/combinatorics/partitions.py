from sympy.core import Basic, Dict, sympify, Tuple
from sympy.core.numbers import Integer
from sympy.core.sorting import default_sort_key
from sympy.core.sympify import _sympify
from sympy.functions.combinatorial.numbers import bell
from sympy.matrices import zeros
from sympy.sets.sets import FiniteSet, Union
from sympy.utilities.iterables import flatten, group
from sympy.utilities.misc import as_int


from collections import defaultdict


class Partition(FiniteSet):
    """
    This class represents an abstract partition.

    A partition is a set of disjoint sets whose union equals a given set.

    See Also
    ========

    sympy.utilities.iterables.partitions,
    sympy.utilities.iterables.multiset_partitions
    """

    _rank = None
    _partition = None

    def __new__(cls, *partition):
        """
        Generates a new partition object.

        This method also verifies if the arguments passed are
        valid and raises a ValueError if they are not.

        Examples
        ========

        Creating Partition from Python lists:

        >>> from sympy.combinatorics import Partition
        >>> a = Partition([1, 2], [3])
        >>> a
        Partition({3}, {1, 2})
        >>> a.partition
        [[1, 2], [3]]
        >>> len(a)
        2
        >>> a.members
        (1, 2, 3)

        Creating Partition from Python sets:

        >>> Partition({1, 2, 3}, {4, 5})
        Partition({4, 5}, {1, 2, 3})

        Creating Partition from SymPy finite sets:

        >>> from sympy import FiniteSet
        >>> a = FiniteSet(1, 2, 3)
        >>> b = FiniteSet(4, 5)
        >>> Partition(a, b)
        Partition({4, 5}, {1, 2, 3})
        """
        args = []
        dups = False
        for arg in partition:
            if isinstance(arg, list):
                as_set = set(arg)
                if len(as_set) < len(arg):
                    dups = True
                    break  # error below
                arg = as_set
            args.append(_sympify(arg))

        if not all(isinstance(part, FiniteSet) for part in args):
            raise ValueError(
                "Each argument to Partition should be " \
                "a list, set, or a FiniteSet")

        # sort so we have a canonical reference for RGS
        U = Union(*args)
        if dups or len(U) < sum(len(arg) for arg in args):
            raise ValueError("Partition contained duplicate elements.")

        obj = FiniteSet.__new__(cls, *args)
        obj.members = tuple(U)
        obj.size = len(U)
        return obj

    def sort_key(self, order=None):
        """Return a canonical key that can be used for sorting.

        Ordering is based on the size and sorted elements of the partition
        and ties are broken with the rank.

        Examples
        ========

        >>> from sympy import default_sort_key
<<<<<<< HEAD
        >>> from sympy.combinatorics import Partition
=======
        >>> from sympy.combinatorics.partitions import Partition
>>>>>>> fbf83647
        >>> from sympy.abc import x
        >>> a = Partition([1, 2])
        >>> b = Partition([3, 4])
        >>> c = Partition([1, x])
        >>> d = Partition(list(range(4)))
        >>> l = [d, b, a + 1, a, c]
        >>> l.sort(key=default_sort_key); l
        [Partition({1, 2}), Partition({1}, {2}), Partition({1, x}), Partition({3, 4}), Partition({0, 1, 2, 3})]
        """
        if order is None:
            members = self.members
        else:
            members = tuple(sorted(self.members,
                             key=lambda w: default_sort_key(w, order)))
        return tuple(map(default_sort_key, (self.size, members, self.rank)))

    @property
    def partition(self):
        """Return partition as a sorted list of lists.

        Examples
        ========

        >>> from sympy.combinatorics import Partition
        >>> Partition([1], [2, 3]).partition
        [[1], [2, 3]]
        """
        if self._partition is None:
            self._partition = sorted([sorted(p, key=default_sort_key)
                                      for p in self.args])
        return self._partition

    def __add__(self, other):
        """
        Return permutation whose rank is ``other`` greater than current rank,
        (mod the maximum rank for the set).

        Examples
        ========

        >>> from sympy.combinatorics import Partition
        >>> a = Partition([1, 2], [3])
        >>> a.rank
        1
        >>> (a + 1).rank
        2
        >>> (a + 100).rank
        1
        """
        other = as_int(other)
        offset = self.rank + other
        result = RGS_unrank((offset) %
                            RGS_enum(self.size),
                            self.size)
        return Partition.from_rgs(result, self.members)

    def __sub__(self, other):
        """
        Return permutation whose rank is ``other`` less than current rank,
        (mod the maximum rank for the set).

        Examples
        ========

        >>> from sympy.combinatorics import Partition
        >>> a = Partition([1, 2], [3])
        >>> a.rank
        1
        >>> (a - 1).rank
        0
        >>> (a - 100).rank
        1
        """
        return self.__add__(-other)

    def __le__(self, other):
        """
        Checks if a partition is less than or equal to
        the other based on rank.

        Examples
        ========

        >>> from sympy.combinatorics import Partition
        >>> a = Partition([1, 2], [3, 4, 5])
        >>> b = Partition([1], [2, 3], [4], [5])
        >>> a.rank, b.rank
        (9, 34)
        >>> a <= a
        True
        >>> a <= b
        True
        """
        return self.sort_key() <= sympify(other).sort_key()

    def __lt__(self, other):
        """
        Checks if a partition is less than the other.

        Examples
        ========

        >>> from sympy.combinatorics import Partition
        >>> a = Partition([1, 2], [3, 4, 5])
        >>> b = Partition([1], [2, 3], [4], [5])
        >>> a.rank, b.rank
        (9, 34)
        >>> a < b
        True
        """
        return self.sort_key() < sympify(other).sort_key()

    @property
    def rank(self):
        """
        Gets the rank of a partition.

        Examples
        ========

        >>> from sympy.combinatorics import Partition
        >>> a = Partition([1, 2], [3], [4, 5])
        >>> a.rank
        13
        """
        if self._rank is not None:
            return self._rank
        self._rank = RGS_rank(self.RGS)
        return self._rank

    @property
    def RGS(self):
        """
        Returns the "restricted growth string" of the partition.

        Explanation
        ===========

        The RGS is returned as a list of indices, L, where L[i] indicates
        the block in which element i appears. For example, in a partition
        of 3 elements (a, b, c) into 2 blocks ([c], [a, b]) the RGS is
        [1, 1, 0]: "a" is in block 1, "b" is in block 1 and "c" is in block 0.

        Examples
        ========

        >>> from sympy.combinatorics import Partition
        >>> a = Partition([1, 2], [3], [4, 5])
        >>> a.members
        (1, 2, 3, 4, 5)
        >>> a.RGS
        (0, 0, 1, 2, 2)
        >>> a + 1
        Partition({3}, {4}, {5}, {1, 2})
        >>> _.RGS
        (0, 0, 1, 2, 3)
        """
        rgs = {}
        partition = self.partition
        for i, part in enumerate(partition):
            for j in part:
                rgs[j] = i
        return tuple([rgs[i] for i in sorted(
            [i for p in partition for i in p], key=default_sort_key)])

    @classmethod
    def from_rgs(self, rgs, elements):
        """
        Creates a set partition from a restricted growth string.

        Explanation
        ===========

        The indices given in rgs are assumed to be the index
        of the element as given in elements *as provided* (the
        elements are not sorted by this routine). Block numbering
        starts from 0. If any block was not referenced in ``rgs``
        an error will be raised.

        Examples
        ========

        >>> from sympy.combinatorics import Partition
        >>> Partition.from_rgs([0, 1, 2, 0, 1], list('abcde'))
        Partition({c}, {a, d}, {b, e})
        >>> Partition.from_rgs([0, 1, 2, 0, 1], list('cbead'))
        Partition({e}, {a, c}, {b, d})
        >>> a = Partition([1, 4], [2], [3, 5])
        >>> Partition.from_rgs(a.RGS, a.members)
        Partition({2}, {1, 4}, {3, 5})
        """
        if len(rgs) != len(elements):
            raise ValueError('mismatch in rgs and element lengths')
        max_elem = max(rgs) + 1
        partition = [[] for i in range(max_elem)]
        j = 0
        for i in rgs:
            partition[i].append(elements[j])
            j += 1
        if not all(p for p in partition):
            raise ValueError('some blocks of the partition were empty.')
        return Partition(*partition)


class IntegerPartition(Basic):
    """
    This class represents an integer partition.

    Explanation
    ===========

    In number theory and combinatorics, a partition of a positive integer,
    ``n``, also called an integer partition, is a way of writing ``n`` as a
    list of positive integers that sum to n. Two partitions that differ only
    in the order of summands are considered to be the same partition; if order
    matters then the partitions are referred to as compositions. For example,
    4 has five partitions: [4], [3, 1], [2, 2], [2, 1, 1], and [1, 1, 1, 1];
    the compositions [1, 2, 1] and [1, 1, 2] are the same as partition
    [2, 1, 1].

    See Also
    ========

    sympy.utilities.iterables.partitions,
    sympy.utilities.iterables.multiset_partitions

    References
    ==========

    .. [1] https://en.wikipedia.org/wiki/Partition_%28number_theory%29
    """

    _dict = None
    _keys = None

    def __new__(cls, partition, integer=None):
        """
        Generates a new IntegerPartition object from a list or dictionary.

        Explantion
        ==========

        The partition can be given as a list of positive integers or a
        dictionary of (integer, multiplicity) items. If the partition is
        preceded by an integer an error will be raised if the partition
        does not sum to that given integer.

        Examples
        ========

        >>> from sympy.combinatorics.partitions import IntegerPartition
        >>> a = IntegerPartition([5, 4, 3, 1, 1])
        >>> a
        IntegerPartition(14, (5, 4, 3, 1, 1))
        >>> print(a)
        [5, 4, 3, 1, 1]
        >>> IntegerPartition({1:3, 2:1})
        IntegerPartition(5, (2, 1, 1, 1))

        If the value that the partition should sum to is given first, a check
        will be made to see n error will be raised if there is a discrepancy:

        >>> IntegerPartition(10, [5, 4, 3, 1])
        Traceback (most recent call last):
        ...
        ValueError: The partition is not valid

        """
        if integer is not None:
            integer, partition = partition, integer
        if isinstance(partition, (dict, Dict)):
            _ = []
            for k, v in sorted(list(partition.items()), reverse=True):
                if not v:
                    continue
                k, v = as_int(k), as_int(v)
                _.extend([k]*v)
            partition = tuple(_)
        else:
            partition = tuple(sorted(map(as_int, partition), reverse=True))
        sum_ok = False
        if integer is None:
            integer = sum(partition)
            sum_ok = True
        else:
            integer = as_int(integer)

        if not sum_ok and sum(partition) != integer:
            raise ValueError("Partition did not add to %s" % integer)
        if any(i < 1 for i in partition):
            raise ValueError("All integer summands must be greater than one")

        obj = Basic.__new__(cls, Integer(integer), Tuple(*partition))
        obj.partition = list(partition)
        obj.integer = integer
        return obj

    def prev_lex(self):
        """Return the previous partition of the integer, n, in lexical order,
        wrapping around to [1, ..., 1] if the partition is [n].

        Examples
        ========

        >>> from sympy.combinatorics.partitions import IntegerPartition
        >>> p = IntegerPartition([4])
        >>> print(p.prev_lex())
        [3, 1]
        >>> p.partition > p.prev_lex().partition
        True
        """
        d = defaultdict(int)
        d.update(self.as_dict())
        keys = self._keys
        if keys == [1]:
            return IntegerPartition({self.integer: 1})
        if keys[-1] != 1:
            d[keys[-1]] -= 1
            if keys[-1] == 2:
                d[1] = 2
            else:
                d[keys[-1] - 1] = d[1] = 1
        else:
            d[keys[-2]] -= 1
            left = d[1] + keys[-2]
            new = keys[-2]
            d[1] = 0
            while left:
                new -= 1
                if left - new >= 0:
                    d[new] += left//new
                    left -= d[new]*new
        return IntegerPartition(self.integer, d)

    def next_lex(self):
        """Return the next partition of the integer, n, in lexical order,
        wrapping around to [n] if the partition is [1, ..., 1].

        Examples
        ========

        >>> from sympy.combinatorics.partitions import IntegerPartition
        >>> p = IntegerPartition([3, 1])
        >>> print(p.next_lex())
        [4]
        >>> p.partition < p.next_lex().partition
        True
        """
        d = defaultdict(int)
        d.update(self.as_dict())
        key = self._keys
        a = key[-1]
        if a == self.integer:
            d.clear()
            d[1] = self.integer
        elif a == 1:
            if d[a] > 1:
                d[a + 1] += 1
                d[a] -= 2
            else:
                b = key[-2]
                d[b + 1] += 1
                d[1] = (d[b] - 1)*b
                d[b] = 0
        else:
            if d[a] > 1:
                if len(key) == 1:
                    d.clear()
                    d[a + 1] = 1
                    d[1] = self.integer - a - 1
                else:
                    a1 = a + 1
                    d[a1] += 1
                    d[1] = d[a]*a - a1
                    d[a] = 0
            else:
                b = key[-2]
                b1 = b + 1
                d[b1] += 1
                need = d[b]*b + d[a]*a - b1
                d[a] = d[b] = 0
                d[1] = need
        return IntegerPartition(self.integer, d)

    def as_dict(self):
        """Return the partition as a dictionary whose keys are the
        partition integers and the values are the multiplicity of that
        integer.

        Examples
        ========

        >>> from sympy.combinatorics.partitions import IntegerPartition
        >>> IntegerPartition([1]*3 + [2] + [3]*4).as_dict()
        {1: 3, 2: 1, 3: 4}
        """
        if self._dict is None:
            groups = group(self.partition, multiple=False)
            self._keys = [g[0] for g in groups]
            self._dict = dict(groups)
        return self._dict

    @property
    def conjugate(self):
        """
        Computes the conjugate partition of itself.

        Examples
        ========

        >>> from sympy.combinatorics.partitions import IntegerPartition
        >>> a = IntegerPartition([6, 3, 3, 2, 1])
        >>> a.conjugate
        [5, 4, 3, 1, 1, 1]
        """
        j = 1
        temp_arr = list(self.partition) + [0]
        k = temp_arr[0]
        b = [0]*k
        while k > 0:
            while k > temp_arr[j]:
                b[k - 1] = j
                k -= 1
            j += 1
        return b

    def __lt__(self, other):
        """Return True if self is less than other when the partition
        is listed from smallest to biggest.

        Examples
        ========

        >>> from sympy.combinatorics.partitions import IntegerPartition
        >>> a = IntegerPartition([3, 1])
        >>> a < a
        False
        >>> b = a.next_lex()
        >>> a < b
        True
        >>> a == b
        False
        """
        return list(reversed(self.partition)) < list(reversed(other.partition))

    def __le__(self, other):
        """Return True if self is less than other when the partition
        is listed from smallest to biggest.

        Examples
        ========

        >>> from sympy.combinatorics.partitions import IntegerPartition
        >>> a = IntegerPartition([4])
        >>> a <= a
        True
        """
        return list(reversed(self.partition)) <= list(reversed(other.partition))

    def as_ferrers(self, char='#'):
        """
        Prints the ferrer diagram of a partition.

        Examples
        ========

        >>> from sympy.combinatorics.partitions import IntegerPartition
        >>> print(IntegerPartition([1, 1, 5]).as_ferrers())
        #####
        #
        #
        """
        return "\n".join([char*i for i in self.partition])

    def __str__(self):
        return str(list(self.partition))


def random_integer_partition(n, seed=None):
    """
    Generates a random integer partition summing to ``n`` as a list
    of reverse-sorted integers.

    Examples
    ========

    >>> from sympy.combinatorics.partitions import random_integer_partition

    For the following, a seed is given so a known value can be shown; in
    practice, the seed would not be given.

    >>> random_integer_partition(100, seed=[1, 1, 12, 1, 2, 1, 85, 1])
    [85, 12, 2, 1]
    >>> random_integer_partition(10, seed=[1, 2, 3, 1, 5, 1])
    [5, 3, 1, 1]
    >>> random_integer_partition(1)
    [1]
    """
    from sympy.core.random import _randint

    n = as_int(n)
    if n < 1:
        raise ValueError('n must be a positive integer')

    randint = _randint(seed)

    partition = []
    while (n > 0):
        k = randint(1, n)
        mult = randint(1, n//k)
        partition.append((k, mult))
        n -= k*mult
    partition.sort(reverse=True)
    partition = flatten([[k]*m for k, m in partition])
    return partition


def RGS_generalized(m):
    """
    Computes the m + 1 generalized unrestricted growth strings
    and returns them as rows in matrix.

    Examples
    ========

    >>> from sympy.combinatorics.partitions import RGS_generalized
    >>> RGS_generalized(6)
    Matrix([
    [  1,   1,   1,  1,  1, 1, 1],
    [  1,   2,   3,  4,  5, 6, 0],
    [  2,   5,  10, 17, 26, 0, 0],
    [  5,  15,  37, 77,  0, 0, 0],
    [ 15,  52, 151,  0,  0, 0, 0],
    [ 52, 203,   0,  0,  0, 0, 0],
    [203,   0,   0,  0,  0, 0, 0]])
    """
    d = zeros(m + 1)
    for i in range(0, m + 1):
        d[0, i] = 1

    for i in range(1, m + 1):
        for j in range(m):
            if j <= m - i:
                d[i, j] = j * d[i - 1, j] + d[i - 1, j + 1]
            else:
                d[i, j] = 0
    return d


def RGS_enum(m):
    """
    RGS_enum computes the total number of restricted growth strings
    possible for a superset of size m.

    Examples
    ========

    >>> from sympy.combinatorics.partitions import RGS_enum
    >>> from sympy.combinatorics import Partition
    >>> RGS_enum(4)
    15
    >>> RGS_enum(5)
    52
    >>> RGS_enum(6)
    203

    We can check that the enumeration is correct by actually generating
    the partitions. Here, the 15 partitions of 4 items are generated:

    >>> a = Partition(list(range(4)))
    >>> s = set()
    >>> for i in range(20):
    ...     s.add(a)
    ...     a += 1
    ...
    >>> assert len(s) == 15

    """
    if (m < 1):
        return 0
    elif (m == 1):
        return 1
    else:
        return bell(m)


def RGS_unrank(rank, m):
    """
    Gives the unranked restricted growth string for a given
    superset size.

    Examples
    ========

    >>> from sympy.combinatorics.partitions import RGS_unrank
    >>> RGS_unrank(14, 4)
    [0, 1, 2, 3]
    >>> RGS_unrank(0, 4)
    [0, 0, 0, 0]
    """
    if m < 1:
        raise ValueError("The superset size must be >= 1")
    if rank < 0 or RGS_enum(m) <= rank:
        raise ValueError("Invalid arguments")

    L = [1] * (m + 1)
    j = 1
    D = RGS_generalized(m)
    for i in range(2, m + 1):
        v = D[m - i, j]
        cr = j*v
        if cr <= rank:
            L[i] = j + 1
            rank -= cr
            j += 1
        else:
            L[i] = int(rank / v + 1)
            rank %= v
    return [x - 1 for x in L[1:]]


def RGS_rank(rgs):
    """
    Computes the rank of a restricted growth string.

    Examples
    ========

    >>> from sympy.combinatorics.partitions import RGS_rank, RGS_unrank
    >>> RGS_rank([0, 1, 2, 1, 3])
    42
    >>> RGS_rank(RGS_unrank(4, 7))
    4
    """
    rgs_size = len(rgs)
    rank = 0
    D = RGS_generalized(rgs_size)
    for i in range(1, rgs_size):
        n = len(rgs[(i + 1):])
        m = max(rgs[0:i])
        rank += D[n, m + 1] * rgs[i]
    return rank<|MERGE_RESOLUTION|>--- conflicted
+++ resolved
@@ -100,11 +100,7 @@
         ========
 
         >>> from sympy import default_sort_key
-<<<<<<< HEAD
-        >>> from sympy.combinatorics import Partition
-=======
-        >>> from sympy.combinatorics.partitions import Partition
->>>>>>> fbf83647
+        >>> from sympy.combinatorics import Partition
         >>> from sympy.abc import x
         >>> a = Partition([1, 2])
         >>> b = Partition([3, 4])
