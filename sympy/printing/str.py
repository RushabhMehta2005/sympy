"""
A Printer for generating readable representation of most sympy classes.
"""

from sympy.core import S, Rational, Pow, Basic
from printer import Printer
from sympy.printing.precedence import precedence, PRECEDENCE

import sympy.mpmath.libmp as mlib
from sympy.mpmath.libmp import prec_to_dps

from sympy.polys.polyerrors import PolynomialError

class StrPrinter(Printer):
    printmethod = "_sympystr"
    _default_settings = {
        "order": None,
        "full_prec": "auto",
    }

    def parenthesize(self, item, level):
        if precedence(item) <= level:
            return "(%s)"%self._print(item)
        else:
            return self._print(item)

    def stringify(self, args, sep, level=0):
        return sep.join([self.parenthesize(item, level) for item in args])

    def emptyPrinter(self, expr):
        if isinstance(expr, str):
            return expr
        elif isinstance(expr, Basic):
            if hasattr(expr, "args"):
                return repr(expr)
            else:
                raise
        else:
            return str(expr)

    def _print_Add(self, expr, order=None):
<<<<<<< HEAD
        # Now we need to sort the factors in Add, which are in "rest". Any
        # ordering is fine, but some ordering looks better and some looks bad.
        # This particular solution is slow, but it ensures a sane ordering. It
        # can of course be improved:

        if order is None and self.order is None:
            terms = sorted(expr.args, Basic._compare_pretty)
        else:
            terms = [ elt[-1] for elt in self.analyze(expr, order) ]

=======
        terms = self._as_ordered_terms(expr, order=order)

>>>>>>> c9470ac4
        PREC = precedence(expr)
        l = []
        for term in terms:
            t = self._print(term)
            if t.startswith('-'):
                sign = "-"
                t = t[1:]
            else:
                sign = "+"
            if precedence(term) < PREC:
                l.extend([sign, "(%s)"%t])
            else:
                l.extend([sign, t])
        sign = l.pop(0)
        if sign=='+':
            sign = ""
        return sign + ' '.join(l)

    def _print_AppliedPredicate(self, expr):
        return '%s(%s)' % (expr.func, expr.arg)

    def _print_Basic(self, expr):
        l = [self._print(o) for o in expr.args]
        return expr.__class__.__name__ + "(%s)"%", ".join(l)

    def _print_Catalan(self, expr):
        return 'Catalan'

    def _print_ComplexInfinity(self, expr):
        return 'zoo'

    def _print_Derivative(self, expr):
        return 'D(%s)'%", ".join(map(self._print, expr.args))

    def _print_dict(self, expr):
        keys = expr.keys()
        keys.sort( Basic.compare_pretty )

        items = []
        for key in keys:
            item = "%s: %s" % (self._print(key), self._print(expr[key]))
            items.append(item)

        return "{%s}"%", ".join(items)

    def _print_Dummy(self, expr):
        return '_' + expr.name

    def _print_EulerGamma(self, expr):
        return 'EulerGamma'

    def _print_Exp1(self, expr):
        return 'E'

    def _print_ExprCondPair(self, expr):
        return '(%s, %s)' % (expr.expr, expr.cond)

    def _print_factorial(self, expr):
        return "%s!" % self.parenthesize(expr.args[0], PRECEDENCE["Pow"])

    def _print_Function(self, expr):
        return expr.func.__name__ + "(%s)"%self.stringify(expr.args, ", ")

    def _print_GeometryEntity(self, expr):
        # GeometryEntity is special -- it's base is tuple
        return str(expr)

    def _print_GoldenRatio(self, expr):
        return 'GoldenRatio'

    def _print_ImaginaryUnit(self, expr):
        return 'I'

    def _print_Infinity(self, expr):
        return 'oo'

    def _print_Integral(self, expr):
        def _xab_tostr(xab):
            if len(xab) == 1:
                return self._print(xab[0])
            else:
                return self._print((xab[0],) + tuple(xab[1:]))
        L = ', '.join([_xab_tostr(l) for l in expr.limits])
        return 'Integral(%s, %s)' % (self._print(expr.function), L)

    def _print_Interval(self, i):
        if i.left_open:
            left = '('
        else:
            left = '['

        if i.right_open:
            right = ')'
        else:
            right = ']'

        return "%s%s, %s%s" % \
               (left, self._print(i.start), self._print(i.end), right)

    def _print_Lambda(self, obj):
        args, expr = obj.args
        if len(args) == 1:
            return "Lambda(%s, %s)" % (args.args[0], expr)
        else:
            arg_string = ", ".join(self._print(arg) for arg in args)
            return "Lambda((%s), %s" % (arg_string, expr)

    def _print_LatticeOp(self, expr):
        args = sorted(expr.args, cmp=expr._compare_pretty)
        return expr.func.__name__ + "(%s)"%", ".join(self._print(arg) for arg in args)

    def _print_Limit(self, expr):
        e, z, z0, dir = expr.args
        if dir == "+":
            return "Limit(%s, %s, %s)" % (e, z, z0)
        else:
            return "Limit(%s, %s, %s, dir='%s')" % (e, z, z0, dir)

    def _print_list(self, expr):
        return "[%s]"%self.stringify(expr, ", ")

    def _print_Matrix(self, expr):
        return expr._format_str(lambda elem: self._print(elem))

    def _print_DeferredVector(self, expr):
        return expr.name

    def _print_Mul(self, expr):
        coeff, terms = expr.as_coeff_mul()
        if coeff.is_negative:
            coeff = -coeff
            if coeff is not S.One:
                terms = (coeff,) + terms
            sign = "-"
        else:
            terms = (coeff,) + terms
            sign = ""

        a = [] # items in the numerator
        b = [] # items that are in the denominator (if any)

        if self.order != 'old':
            args = expr._new_rawargs(*terms).as_ordered_factors()
        else:
            args = terms

        # Gather args for numerator/denominator
        for item in args:
            if item.is_Pow and item.exp.is_Rational and item.exp.is_negative:
                b.append(Pow(item.base, -item.exp))
            elif item.is_Rational and item is not S.Infinity:
                if item.p != 1:
                    a.append(Rational(item.p))
                if item.q != 1:
                    b.append(Rational(item.q))
            else:
                a.append(item)

        if len(a)==0:
            a = [S.One]

        a_str = map(lambda x:self.parenthesize(x, precedence(expr)), a)
        b_str = map(lambda x:self.parenthesize(x, precedence(expr)), b)

        if len(b)==0:
            return sign + '*'.join(a_str)
        elif len(b)==1:
            if len(a)==1 and not (a[0].is_Atom or a[0].is_Add):
                return sign + "%s/"%a_str[0] + '*'.join(b_str)
            else:
                return sign + '*'.join(a_str) + "/%s"%b_str[0]
        else:
            return sign + '*'.join(a_str) + "/(%s)"%'*'.join(b_str)

    def _print_NaN(self, expr):
        return 'nan'

    def _print_NegativeInfinity(self, expr):
        return '-oo'

    def _print_Normal(self, expr):
        return "Normal(%s, %s)"%(expr.mu, expr.sigma)

    def _print_Order(self, expr):
        if len(expr.variables) <= 1:
            return 'O(%s)'%self._print(expr.expr)
        else:
            return 'O(%s)'%self.stringify(expr.args, ', ', 0)

    def _print_PDF(self, expr):
        return 'PDF(%s, (%s, %s, %s))' % \
            (self._print(expr.pdf.args[1]), self._print(expr.pdf.args[0]), \
            self._print(expr.domain[0]), self._print(expr.domain[1]))

    def _print_Pi(self, expr):
        return 'pi'

    def _print_Poly(self, expr):
        terms, gens = [], [ self._print(s) for s in expr.gens ]

        for monom, coeff in expr.terms():
            s_monom = []

            for i, exp in enumerate(monom):
                if exp > 0:
                    if exp == 1:
                        s_monom.append(gens[i])
                    else:
                        s_monom.append(gens[i] + "**%d" % exp)

            s_monom = "*".join(s_monom)

            if coeff.is_Add:
                if s_monom:
                    s_coeff = "(" + self._print(coeff) + ")"
                else:
                    s_coeff = self._print(coeff)
            else:
                if s_monom:
                    if coeff is S.One:
                        terms.extend(['+', s_monom])
                        continue

                    if coeff is S.NegativeOne:
                        terms.extend(['-', s_monom])
                        continue

                s_coeff = self._print(coeff)

            if not s_monom:
                s_term = s_coeff
            else:
                s_term = s_coeff + "*" + s_monom

            if s_term.startswith('-'):
                terms.extend(['-', s_term[1:]])
            else:
                terms.extend(['+', s_term])

        if terms[0] in ['-', '+']:
            modifier = terms.pop(0)

            if modifier == '-':
                terms[0] = '-' + terms[0]

        format = expr.__class__.__name__ + "(%s, %s"

        try:
            format += ", modulus=%s" % expr.get_modulus()
        except PolynomialError:
            format += ", domain='%s'" % expr.get_domain()

        format += ")"

        return format % (' '.join(terms), ', '.join(gens))

    def _print_AlgebraicNumber(self, expr):
        if expr.is_aliased:
            return self._print(expr.as_poly().as_expr())
        else:
            return self._print(expr.as_expr())

    def _print_Pow(self, expr):
        PREC = precedence(expr)
        if expr.exp is S.NegativeOne:
            return '1/%s'%(self.parenthesize(expr.base, PREC))
        else:
            return '%s**%s'%(self.parenthesize(expr.base, PREC),
                             self.parenthesize(expr.exp, PREC))

    def _print_Integer(self, expr):
        return str(expr.p)

    def _print_int(self, expr):
        return str(expr)

    def _print_mpz(self, expr):
        return str(expr)

    def _print_Rational(self, expr):
        return '%s/%s' % (expr.p, expr.q)

    def _print_Fraction(self, expr):
        return '%s/%s' % (expr.numerator, expr.denominator)

    def _print_mpq(self, expr):
        return '%s/%s' % (expr.numer(), expr.denom())

<<<<<<< HEAD
    def _print_Real(self, expr):
=======
    def _print_Float(self, expr):
>>>>>>> c9470ac4
        prec = expr._prec
        if prec < 5:
            dps = 0
        else:
            dps = prec_to_dps(expr._prec)
        if self._settings["full_prec"] == True:
            strip = False
        elif self._settings["full_prec"] == False:
            strip = True
        elif self._settings["full_prec"] == "auto":
            strip = self._print_level > 1
        return mlib.to_str(expr._mpf_, dps, strip_zeros=strip)

    def _print_Relational(self, expr):
        return '%s %s %s'%(self.parenthesize(expr.lhs, precedence(expr)),
                           expr.rel_op,
                           self.parenthesize(expr.rhs, precedence(expr)))

    def _print_DMP(self, expr):
<<<<<<< HEAD
        return "%s(%s, %s)" % (expr.__class__.__name__, self._print(expr.rep), self._print(expr.dom))

=======
        cls = expr.__class__.__name__
        rep = self._print(expr.rep)
        dom = self._print(expr.dom)

        return "%s(%s, %s)" % (cls, rep, dom)

    def _print_DMF(self, expr):
        cls = expr.__class__.__name__
        num = self._print(expr.num)
        den = self._print(expr.den)
        dom = self._print(expr.dom)

        return "%s((%s, %s), %s)" % (cls, num, den, dom)

>>>>>>> c9470ac4
    def _print_RootOf(self, expr):
        return "RootOf(%s, %d)" % (self._print_Add(expr.expr, order='lex'), expr.index)

    def _print_RootSum(self, expr):
        args = [self._print_Add(expr.expr, order='lex')]

<<<<<<< HEAD
        if not (isinstance(expr.func, Basic) and expr.func.is_identity):
            args.append(self._print(expr.func))
=======
        if expr.fun is not S.IdentityFunction:
            args.append(self._print(expr.fun))
>>>>>>> c9470ac4

        return "RootSum(%s)" % ", ".join(args)

    def _print_Sample(self, expr):
        return "Sample([%s])"%self.stringify(expr, ", ", 0)

    def __print_set(self, expr):
        items = list(expr)
        items.sort( Basic.compare_pretty )

        args = ', '.join(self._print(item) for item in items)
        if args:
            args = '[%s]' % args
        return '%s(%s)' % (type(expr).__name__, args)

    _print_set       = __print_set
    _print_frozenset = __print_set

    def _print_SparseMatrix(self, expr):
        return self._print(expr.toMatrix())

    def _print_Sum(self, expr):
        def _xab_tostr(xab):
            if len(xab) == 1:
                return self._print(xab[0])
            else:
                return self._print((xab[0],) + tuple(xab[1:]))
        L = ', '.join([_xab_tostr(l) for l in expr.limits])
        return 'Sum(%s, %s)' % (self._print(expr.function), L)

    def _print_Symbol(self, expr):
        return expr.name

    def _print_Predicate(self, expr):
        return "Q.%s" % expr.name

    def _print_str(self, expr):
        return expr

    def _print_tuple(self, expr):
        if len(expr)==1:
            return "(%s,)"%self._print(expr[0])
        else:
            return "(%s)"%self.stringify(expr, ", ")

    def _print_Uniform(self, expr):
        return "Uniform(%s, %s)"%(expr.a, expr.b)

    def _print_Unit(self, expr):
        return expr.abbrev

    def _print_Wild(self, expr):
        return expr.name + '_'

    def _print_WildFunction(self, expr):
        return expr.name + '_'

    def _print_Zero(self, expr):
        return "0"


def sstr(expr, **settings):
    """return expr in str form"""

    p = StrPrinter(settings)
    s = p.doprint(expr)

    return s


class StrReprPrinter(StrPrinter):
    """(internal) -- see sstrrepr"""

    def _print_str(self, s):
        return repr(s)

def sstrrepr(expr, **settings):
    """return expr in mixed str/repr form

       i.e. strings are returned in repr form with quotes, and everything else
       is returned in str form.

       This function could be useful for hooking into sys.displayhook
    """

    p = StrReprPrinter(settings)
    s = p.doprint(expr)

    return s
<|MERGE_RESOLUTION|>--- conflicted
+++ resolved
@@ -39,21 +39,8 @@
             return str(expr)
 
     def _print_Add(self, expr, order=None):
-<<<<<<< HEAD
-        # Now we need to sort the factors in Add, which are in "rest". Any
-        # ordering is fine, but some ordering looks better and some looks bad.
-        # This particular solution is slow, but it ensures a sane ordering. It
-        # can of course be improved:
-
-        if order is None and self.order is None:
-            terms = sorted(expr.args, Basic._compare_pretty)
-        else:
-            terms = [ elt[-1] for elt in self.analyze(expr, order) ]
-
-=======
         terms = self._as_ordered_terms(expr, order=order)
 
->>>>>>> c9470ac4
         PREC = precedence(expr)
         l = []
         for term in terms:
@@ -342,11 +329,7 @@
     def _print_mpq(self, expr):
         return '%s/%s' % (expr.numer(), expr.denom())
 
-<<<<<<< HEAD
-    def _print_Real(self, expr):
-=======
     def _print_Float(self, expr):
->>>>>>> c9470ac4
         prec = expr._prec
         if prec < 5:
             dps = 0
@@ -366,10 +349,6 @@
                            self.parenthesize(expr.rhs, precedence(expr)))
 
     def _print_DMP(self, expr):
-<<<<<<< HEAD
-        return "%s(%s, %s)" % (expr.__class__.__name__, self._print(expr.rep), self._print(expr.dom))
-
-=======
         cls = expr.__class__.__name__
         rep = self._print(expr.rep)
         dom = self._print(expr.dom)
@@ -384,20 +363,14 @@
 
         return "%s((%s, %s), %s)" % (cls, num, den, dom)
 
->>>>>>> c9470ac4
     def _print_RootOf(self, expr):
         return "RootOf(%s, %d)" % (self._print_Add(expr.expr, order='lex'), expr.index)
 
     def _print_RootSum(self, expr):
         args = [self._print_Add(expr.expr, order='lex')]
 
-<<<<<<< HEAD
-        if not (isinstance(expr.func, Basic) and expr.func.is_identity):
-            args.append(self._print(expr.func))
-=======
         if expr.fun is not S.IdentityFunction:
             args.append(self._print(expr.fun))
->>>>>>> c9470ac4
 
         return "RootSum(%s)" % ", ".join(args)
 
