--- conflicted
+++ resolved
@@ -7,14 +7,9 @@
 
 from collections import defaultdict
 from itertools import chain
-<<<<<<< HEAD
 from sympy.core import sympify, S, Number, Symbol
 from .precedence import precedence
-=======
-from sympy.core import S
->>>>>>> 27f2f10b
 from .codeprinter import CodePrinter
-from .precedence import precedence
 
 _kw_py2and3 = {
     'and', 'as', 'assert', 'break', 'class', 'continue', 'def', 'del', 'elif',
