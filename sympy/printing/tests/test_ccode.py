--- conflicted
+++ resolved
@@ -1,11 +1,7 @@
 from sympy.core import (pi, oo, symbols, Rational, Integer,
                         GoldenRatio, EulerGamma, Catalan, Lambda, Dummy, Eq)
 from sympy.functions import (Piecewise, sin, cos, Abs, exp, ceiling, sqrt,
-<<<<<<< HEAD
-                             gamma, loggamma, sign)
-=======
-                             gamma, sign, Max)
->>>>>>> 9a5475aa
+                             gamma, loggamma, sign, Max)
 from sympy.sets import Range
 from sympy.logic import ITE
 from sympy.codegen import For, aug_assign, Assignment
