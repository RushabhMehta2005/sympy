from __future__ import division
from sympy.utilities.randtest import verify_numerically as tn
from sympy.stats import (P, E, where, density, variance, covariance, skewness,
                         given, pspace, cdf, characteristic_function, ContinuousRV, sample,
                         Arcsin, Benini, Beta, BetaPrime, Cauchy,
                         Chi, ChiSquared,
                         ChiNoncentral, Dagum, Erlang, Exponential,
                         FDistribution, FisherZ, Frechet, Gamma, GammaInverse,
                         Gompertz, Gumbel, Kumaraswamy, Laplace, Logistic,
                         LogNormal, Maxwell, Nakagami, Normal, Pareto,
                         QuadraticU, RaisedCosine, Rayleigh, ShiftedGompertz,
                         StudentT, Trapezoidal, Triangular, Uniform, UniformSum,
                         VonMises, Weibull, WignerSemicircle, correlation,
                         moment, cmoment, smoment)

from sympy import (Symbol, Abs, exp, S, N, pi, simplify, Interval, erf, erfc,
                   Eq, log, lowergamma, uppergamma, Sum, symbols, sqrt, And, gamma, beta,
                   Piecewise, Integral, sin, cos, besseli, factorial, binomial,
<<<<<<< HEAD
                   floor, expand_func, Rational, I, re, im, lambdify)
=======
                   floor, expand_func, Rational, I, hyper, diff)
>>>>>>> 3028f4f4


from sympy.stats.crv_types import NormalDistribution
from sympy.stats.rv import ProductPSpace

from sympy.utilities.pytest import raises, XFAIL, slow

from sympy.core.compatibility import range

oo = S.Infinity

x, y, z = map(Symbol, 'xyz')


def test_single_normal():
    mu = Symbol('mu', real=True, finite=True)
    sigma = Symbol('sigma', real=True, positive=True, finite=True)
    X = Normal('x', 0, 1)
    Y = X*sigma + mu

    assert simplify(E(Y)) == mu
    assert simplify(variance(Y)) == sigma**2
    pdf = density(Y)
    x = Symbol('x')
    assert (pdf(x) ==
            2**S.Half*exp(-(mu - x)**2/(2*sigma**2))/(2*pi**S.Half*sigma))

    assert P(X**2 < 1) == erf(2**S.Half/2)

    assert E(X, Eq(X, mu)) == mu


@XFAIL
def test_conditional_1d():
    X = Normal('x', 0, 1)
    Y = given(X, X >= 0)

    assert density(Y) == 2 * density(X)

    assert Y.pspace.domain.set == Interval(0, oo)
    assert E(Y) == sqrt(2) / sqrt(pi)

    assert E(X**2) == E(Y**2)


def test_ContinuousDomain():
    X = Normal('x', 0, 1)
    assert where(X**2 <= 1).set == Interval(-1, 1)
    assert where(X**2 <= 1).symbol == X.symbol
    where(And(X**2 <= 1, X >= 0)).set == Interval(0, 1)
    raises(ValueError, lambda: where(sin(X) > 1))

    Y = given(X, X >= 0)

    assert Y.pspace.domain.set == Interval(0, oo)


@slow
def test_multiple_normal():
    X, Y = Normal('x', 0, 1), Normal('y', 0, 1)

    assert E(X + Y) == 0
    assert variance(X + Y) == 2
    assert variance(X + X) == 4
    assert covariance(X, Y) == 0
    assert covariance(2*X + Y, -X) == -2*variance(X)
    assert skewness(X) == 0
    assert skewness(X + Y) == 0
    assert correlation(X, Y) == 0
    assert correlation(X, X + Y) == correlation(X, X - Y)
    assert moment(X, 2) == 1
    assert cmoment(X, 3) == 0
    assert moment(X + Y, 4) == 12
    assert cmoment(X, 2) == variance(X)
    assert smoment(X*X, 2) == 1
    assert smoment(X + Y, 3) == skewness(X + Y)
    assert E(X, Eq(X + Y, 0)) == 0
    assert variance(X, Eq(X + Y, 0)) == S.Half


@slow
def test_symbolic():
    mu1, mu2 = symbols('mu1 mu2', real=True, finite=True)
    s1, s2 = symbols('sigma1 sigma2', real=True, finite=True, positive=True)
    rate = Symbol('lambda', real=True, positive=True, finite=True)
    X = Normal('x', mu1, s1)
    Y = Normal('y', mu2, s2)
    Z = Exponential('z', rate)
    a, b, c = symbols('a b c', real=True, finite=True)

    assert E(X) == mu1
    assert E(X + Y) == mu1 + mu2
    assert E(a*X + b) == a*E(X) + b
    assert variance(X) == s1**2
    assert simplify(variance(X + a*Y + b)) == variance(X) + a**2*variance(Y)

    assert E(Z) == 1/rate
    assert E(a*Z + b) == a*E(Z) + b
    assert E(X + a*Z + b) == mu1 + a/rate + b


def test_cdf():
    X = Normal('x', 0, 1)

    d = cdf(X)
    assert P(X < 1) == d(1).rewrite(erfc)
    assert d(0) == S.Half

    d = cdf(X, X > 0)  # given X>0
    assert d(0) == 0

    Y = Exponential('y', 10)
    d = cdf(Y)
    assert d(-5) == 0
    assert P(Y > 3) == 1 - d(3)

    raises(ValueError, lambda: cdf(X + Y))

    Z = Exponential('z', 1)
    f = cdf(Z)
    z = Symbol('z')
    assert f(z) == Piecewise((1 - exp(-z), z >= 0), (0, True))


def test_characteristic_function():
    X = Uniform('x', 0, 1)

    cf = characteristic_function(X)
    assert cf(1) == -I*(-1 + exp(I))

    Y = Normal('y', 1, 1)
    cf = characteristic_function(Y)
    assert cf(0) == 1
    assert simplify(cf(1)) == exp(I - S(1)/2)

    Z = Exponential('z', 5)
    cf = characteristic_function(Z)
    assert cf(0) == 1
    assert simplify(cf(1)) == S(25)/26 + 5*I/26


def test_sample():
    z = Symbol('z')
    Z = ContinuousRV(z, exp(-z), set=Interval(0, oo))
    assert sample(Z) in Z.pspace.domain.set
    sym, val = list(Z.pspace.sample().items())[0]
    assert sym == Z and val in Interval(0, oo)


def test_ContinuousRV():
    x = Symbol('x')
    pdf = sqrt(2)*exp(-x**2/2)/(2*sqrt(pi))  # Normal distribution
    # X and Y should be equivalent
    X = ContinuousRV(x, pdf)
    Y = Normal('y', 0, 1)

    assert variance(X) == variance(Y)
    assert P(X > 0) == P(Y > 0)


def test_arcsin():
    from sympy import asin

    a = Symbol("a", real=True)
    b = Symbol("b", real=True)

    X = Arcsin('x', a, b)
    assert density(X)(x) == 1/(pi*sqrt((-x + b)*(x - a)))
    assert cdf(X)(x) == Piecewise((0, a > x),
                            (2*asin(sqrt((-a + x)/(-a + b)))/pi, b >= x),
                            (1, True))


def test_benini():
    alpha = Symbol("alpha", positive=True)
    b = Symbol("beta", positive=True)
    sigma = Symbol("sigma", positive=True)

    X = Benini('x', alpha, b, sigma)
    assert density(X)(x) == ((alpha/x + 2*b*log(x/sigma)/x)
                          *exp(-alpha*log(x/sigma) - b*log(x/sigma)**2))


def test_beta():
    a, b = symbols('alpha beta', positive=True)

    B = Beta('x', a, b)

    assert pspace(B).domain.set == Interval(0, 1)

    dens = density(B)
    x = Symbol('x')
    assert dens(x) == x**(a - 1)*(1 - x)**(b - 1) / beta(a, b)

    # This is too slow
    # assert E(B) == a / (a + b)
    # assert variance(B) == (a*b) / ((a+b)**2 * (a+b+1))

    # Full symbolic solution is too much, test with numeric version
    a, b = 1, 2
    B = Beta('x', a, b)
    assert expand_func(E(B)) == a / S(a + b)
    assert expand_func(variance(B)) == (a*b) / S((a + b)**2 * (a + b + 1))


def test_betaprime():
    alpha = Symbol("alpha", positive=True)
    betap = Symbol("beta", positive=True)

    X = BetaPrime('x', alpha, betap)
    assert density(X)(x) == x**(alpha - 1)*(x + 1)**(-alpha - betap)/beta(alpha, betap)


def test_cauchy():
    x0 = Symbol("x0")
    gamma = Symbol("gamma", positive=True)

    X = Cauchy('x', x0, gamma)
    assert density(X)(x) == 1/(pi*gamma*(1 + (x - x0)**2/gamma**2))


def test_chi():
    k = Symbol("k", integer=True)

    X = Chi('x', k)
    assert density(X)(x) == 2**(-k/2 + 1)*x**(k - 1)*exp(-x**2/2)/gamma(k/2)

def test_chi_noncentral():
    k = Symbol("k", integer=True)
    l = Symbol("l")

    X = ChiNoncentral("x", k, l)
    assert density(X)(x) == (x**k*l*(x*l)**(-k/2)*
                          exp(-x**2/2 - l**2/2)*besseli(k/2 - 1, x*l))


def test_chi_squared():
    k = Symbol("k", integer=True)

    X = ChiSquared('x', k)
    assert density(X)(x) == 2**(-k/2)*x**(k/2 - 1)*exp(-x/2)/gamma(k/2)


def test_dagum():
    p = Symbol("p", positive=True)
    b = Symbol("b", positive=True)
    a = Symbol("a", positive=True)

    X = Dagum('x', p, a, b)
    assert density(X)(x) == a*p*(x/b)**(a*p)*((x/b)**a + 1)**(-p - 1)/x
    assert cdf(X)(x) == Piecewise(((1 + (x/b)**(-a))**(-p), x >= 0),
                                    (0, True))


def test_erlang():
    k = Symbol("k", integer=True, positive=True)
    l = Symbol("l", positive=True)

    X = Erlang("x", k, l)
    assert density(X)(x) == x**(k - 1)*l**k*exp(-x*l)/gamma(k)
    assert cdf(X)(x) == Piecewise((lowergamma(k, l*x)/gamma(k), x > 0),
                               (0, True))


def test_exponential():
    rate = Symbol('lambda', positive=True, real=True, finite=True)
    X = Exponential('x', rate)

    assert E(X) == 1/rate
    assert variance(X) == 1/rate**2
    assert skewness(X) == 2
    assert skewness(X) == smoment(X, 3)
    assert smoment(2*X, 4) == smoment(X, 4)
    assert moment(X, 3) == 3*2*1/rate**3
    assert P(X > 0) == S(1)
    assert P(X > 1) == exp(-rate)
    assert P(X > 10) == exp(-10*rate)

    assert where(X <= 1).set == Interval(0, 1)


def test_f_distribution():
    d1 = Symbol("d1", positive=True)
    d2 = Symbol("d2", positive=True)

    X = FDistribution("x", d1, d2)
    assert density(X)(x) == (d2**(d2/2)*sqrt((d1*x)**d1*(d1*x + d2)**(-d1 - d2))
                             /(x*beta(d1/2, d2/2)))

def test_fisher_z():
    d1 = Symbol("d1", positive=True)
    d2 = Symbol("d2", positive=True)

    X = FisherZ("x", d1, d2)
    assert density(X)(x) == (2*d1**(d1/2)*d2**(d2/2)*(d1*exp(2*x) + d2)
                             **(-d1/2 - d2/2)*exp(d1*x)/beta(d1/2, d2/2))

def test_frechet():
    a = Symbol("a", positive=True)
    s = Symbol("s", positive=True)
    m = Symbol("m", real=True)

    X = Frechet("x", a, s=s, m=m)
    assert density(X)(x) == a*((x - m)/s)**(-a - 1)*exp(-((x - m)/s)**(-a))/s
    assert cdf(X)(x) == Piecewise((exp(-((-m + x)/s)**(-a)), m <= x), (0, True))


def test_gamma():
    k = Symbol("k", positive=True)
    theta = Symbol("theta", positive=True)

    X = Gamma('x', k, theta)
    assert density(X)(x) == x**(k - 1)*theta**(-k)*exp(-x/theta)/gamma(k)
    assert cdf(X, meijerg=True)(z) == Piecewise(
            (-k*lowergamma(k, 0)/gamma(k + 1) +
                k*lowergamma(k, z/theta)/gamma(k + 1), z >= 0),
            (0, True))
    # assert simplify(variance(X)) == k*theta**2  # handled numerically below
    assert E(X) == moment(X, 1)

    k, theta = symbols('k theta', real=True, finite=True, positive=True)
    X = Gamma('x', k, theta)
    assert simplify(E(X)) == k*theta
    # can't get things to simplify on this one so we use subs
    assert variance(X).subs(k, 5) == (k*theta**2).subs(k, 5)
    # The following is too slow
    # assert simplify(skewness(X)).subs(k, 5) == (2/sqrt(k)).subs(k, 5)


def test_gamma_inverse():
    a = Symbol("a", positive=True)
    b = Symbol("b", positive=True)

    X = GammaInverse("x", a, b)
    assert density(X)(x) == x**(-a - 1)*b**a*exp(-b/x)/gamma(a)
    assert cdf(X)(x) == Piecewise((uppergamma(a, b/x)/gamma(a), x > 0), (0, True))


def test_gompertz():
    b = Symbol("b", positive=True)
    eta = Symbol("eta", positive=True)

    X = Gompertz("x", b, eta)
    assert density(X)(x) == b*eta*exp(eta)*exp(b*x)*exp(-eta*exp(b*x))


def test_gumbel():
    beta = Symbol("beta", positive=True)
    mu = Symbol("mu")
    x = Symbol("x")
    X = Gumbel("x", beta, mu)
    assert simplify(density(X)(x)) == exp((beta*exp((mu - x)/beta) + mu - x)/beta)/beta


def test_kumaraswamy():
    a = Symbol("a", positive=True)
    b = Symbol("b", positive=True)

    X = Kumaraswamy("x", a, b)
    assert density(X)(x) == x**(a - 1)*a*b*(-x**a + 1)**(b - 1)
    assert cdf(X)(x) == Piecewise((0, x < 0),
                                (-(-x**a + 1)**b + 1, x <= 1),
                                (1, True))


def test_laplace():
    mu = Symbol("mu")
    b = Symbol("b", positive=True)

    X = Laplace('x', mu, b)
    assert density(X)(x) == exp(-Abs(x - mu)/b)/(2*b)
    assert cdf(X)(x) == Piecewise((exp((-mu + x)/b)/2, mu > x),
                            (-exp((mu - x)/b)/2 + 1, True))

def test_logistic():
    mu = Symbol("mu", real=True)
    s = Symbol("s", positive=True)

    X = Logistic('x', mu, s)
    assert density(X)(x) == exp((-x + mu)/s)/(s*(exp((-x + mu)/s) + 1)**2)
    assert cdf(X)(x) == 1/(exp((mu - x)/s) + 1)


def test_lognormal():
    mean = Symbol('mu', real=True, finite=True)
    std = Symbol('sigma', positive=True, real=True, finite=True)
    X = LogNormal('x', mean, std)
    # The sympy integrator can't do this too well
    #assert E(X) == exp(mean+std**2/2)
    #assert variance(X) == (exp(std**2)-1) * exp(2*mean + std**2)

    # Right now, only density function and sampling works
    # Test sampling: Only e^mean in sample std of 0
    for i in range(3):
        X = LogNormal('x', i, 0)
        assert S(sample(X)) == N(exp(i))
    # The sympy integrator can't do this too well
    #assert E(X) ==

    mu = Symbol("mu", real=True)
    sigma = Symbol("sigma", positive=True)

    X = LogNormal('x', mu, sigma)
    assert density(X)(x) == (sqrt(2)*exp(-(-mu + log(x))**2
                                    /(2*sigma**2))/(2*x*sqrt(pi)*sigma))

    X = LogNormal('x', 0, 1)  # Mean 0, standard deviation 1
    assert density(X)(x) == sqrt(2)*exp(-log(x)**2/2)/(2*x*sqrt(pi))


def test_maxwell():
    a = Symbol("a", positive=True)

    X = Maxwell('x', a)

    assert density(X)(x) == (sqrt(2)*x**2*exp(-x**2/(2*a**2))/
        (sqrt(pi)*a**3))
    assert E(X) == 2*sqrt(2)*a/sqrt(pi)
    assert simplify(variance(X)) == a**2*(-8 + 3*pi)/pi


def test_nakagami():
    mu = Symbol("mu", positive=True)
    omega = Symbol("omega", positive=True)

    X = Nakagami('x', mu, omega)
    assert density(X)(x) == (2*x**(2*mu - 1)*mu**mu*omega**(-mu)
                                *exp(-x**2*mu/omega)/gamma(mu))
    assert simplify(E(X, meijerg=True)) == (sqrt(mu)*sqrt(omega)
                                            *gamma(mu + S.Half)/gamma(mu + 1))
    assert simplify(variance(X, meijerg=True)) == (
    omega - omega*gamma(mu + S(1)/2)**2/(gamma(mu)*gamma(mu + 1)))
    assert cdf(X)(x) == Piecewise(
                                (lowergamma(mu, mu*x**2/omega)/gamma(mu), x > 0),
                                (0, True))


def test_pareto():
    xm, beta = symbols('xm beta', positive=True, finite=True)
    alpha = beta + 5
    X = Pareto('x', xm, alpha)

    dens = density(X)
    x = Symbol('x')
    assert dens(x) == x**(-(alpha + 1))*xm**(alpha)*(alpha)

    # These fail because SymPy can not deduce that 1/xm != 0
    # assert simplify(E(X)) == alpha*xm/(alpha-1)
    # assert simplify(variance(X)) == xm**2*alpha / ((alpha-1)**2*(alpha-2))


def test_pareto_numeric():
    xm, beta = 3, 2
    alpha = beta + 5
    X = Pareto('x', xm, alpha)

    assert E(X) == alpha*xm/S(alpha - 1)
    assert variance(X) == xm**2*alpha / S(((alpha - 1)**2*(alpha - 2)))
    # Skewness tests too slow. Try shortcutting function?


def test_raised_cosine():
    mu = Symbol("mu", real=True)
    s = Symbol("s", positive=True)

    X = RaisedCosine("x", mu, s)
    assert density(X)(x) == (Piecewise(((cos(pi*(x - mu)/s) + 1)/(2*s),
                          And(x <= mu + s, mu - s <= x)), (0, True)))


def test_rayleigh():
    sigma = Symbol("sigma", positive=True)

    X = Rayleigh('x', sigma)
    assert density(X)(x) ==  x*exp(-x**2/(2*sigma**2))/sigma**2
    assert E(X) == sqrt(2)*sqrt(pi)*sigma/2
    assert variance(X) == -pi*sigma**2/2 + 2*sigma**2


def test_shiftedgompertz():
    b = Symbol("b", positive=True)
    eta = Symbol("eta", positive=True)
    X = ShiftedGompertz("x", b, eta)
    assert density(X)(x) == b*(eta*(1 - exp(-b*x)) + 1)*exp(-b*x)*exp(-eta*exp(-b*x))


def test_studentt():
    nu = Symbol("nu", positive=True)

    X = StudentT('x', nu)
    assert density(X)(x) == (1 + x**2/nu)**(-nu/2 - 1/2)/(sqrt(nu)*beta(1/2, nu/2))
    assert cdf(X)(x) == 1/2 + x*gamma(nu/2 + 1/2)*hyper((1/2, nu/2 + 1/2),
                                (3/2,), -x**2/nu)/(sqrt(pi)*sqrt(nu)*gamma(nu/2))


def test_trapezoidal():
    a = Symbol("a", real=True)
    b = Symbol("b", real=True)
    c = Symbol("c", real=True)
    d = Symbol("d", real=True)

    X = Trapezoidal('x', a, b, c, d)
    assert density(X)(x) == Piecewise(((-2*a + 2*x)/((-a + b)*(-a - b + c + d)), (a <= x) & (x < b)),
                                      (2/(-a - b + c + d), (b <= x) & (x < c)),
                                      ((2*d - 2*x)/((-c + d)*(-a - b + c + d)), (c <= x) & (x <= d)),
                                      (0, True))

    X = Trapezoidal('x', 0, 1, 2, 3)
    assert E(X) == S(3)/2
    assert variance(X) == S(5)/12
    assert P(X < 2) == S(3)/4

@XFAIL
def test_triangular():
    a = Symbol("a")
    b = Symbol("b")
    c = Symbol("c")

    X = Triangular('x', a, b, c)
    assert density(X)(x) == Piecewise(
                 ((2*x - 2*a)/((-a + b)*(-a + c)), And(a <= x, x < c)),
                 (2/(-a + b), x == c),
                 ((-2*x + 2*b)/((-a + b)*(b - c)), And(x <= b, c < x)),
                 (0, True))


def test_quadratic_u():
    a = Symbol("a", real=True)
    b = Symbol("b", real=True)

    X = QuadraticU("x", a, b)
    assert density(X)(x) == (Piecewise((12*(x - a/2 - b/2)**2/(-a + b)**3,
                          And(x <= b, a <= x)), (0, True)))


def test_uniform():
    l = Symbol('l', real=True, finite=True)
    w = Symbol('w', positive=True, finite=True)
    X = Uniform('x', l, l + w)

    assert simplify(E(X)) == l + w/2
    assert simplify(variance(X)) == w**2/12

    # With numbers all is well
    X = Uniform('x', 3, 5)
    assert P(X < 3) == 0 and P(X > 5) == 0
    assert P(X < 4) == P(X > 4) == S.Half

    z = Symbol('z')
    p = density(X)(z)
    assert p.subs(z, 3.7) == S(1)/2
    assert p.subs(z, -1) == 0
    assert p.subs(z, 6) == 0

    c = cdf(X)
    assert c(2) == 0 and c(3) == 0
    assert c(S(7)/2) == S(1)/4
    assert c(5) == 1 and c(6) == 1


def test_uniform_P():
    """ This stopped working because SingleContinuousPSpace.compute_density no
    longer calls integrate on a DiracDelta but rather just solves directly.
    integrate used to call UniformDistribution.expectation which special-cased
    subsed out the Min and Max terms that Uniform produces

    I decided to regress on this class for general cleanliness (and I suspect
    speed) of the algorithm.
    """
    l = Symbol('l', real=True, finite=True)
    w = Symbol('w', positive=True, finite=True)
    X = Uniform('x', l, l + w)
    assert P(X < l) == 0 and P(X > l + w) == 0


@XFAIL
def test_uniformsum():
    n = Symbol("n", integer=True)
    _k = Symbol("k")

    X = UniformSum('x', n)
    assert density(X)(x) == (Sum((-1)**_k*(-_k + x)**(n - 1)
                        *binomial(n, _k), (_k, 0, floor(x)))/factorial(n - 1))


def test_von_mises():
    mu = Symbol("mu")
    k = Symbol("k", positive=True)

    X = VonMises("x", mu, k)
    assert density(X)(x) == exp(k*cos(x - mu))/(2*pi*besseli(0, k))


def test_weibull():
    a, b = symbols('a b', positive=True)
    X = Weibull('x', a, b)

    assert simplify(E(X)) == simplify(a * gamma(1 + 1/b))
    assert simplify(variance(X)) == simplify(a**2 * gamma(1 + 2/b) - E(X)**2)
    # Skewness tests too slow. Try shortcutting function?


def test_weibull_numeric():
    # Test for integers and rationals
    a = 1
    bvals = [S.Half, 1, S(3)/2, 5]
    for b in bvals:
        X = Weibull('x', a, b)
        assert simplify(E(X)) == expand_func(a * gamma(1 + 1/S(b)))
        assert simplify(variance(X)) == simplify(
            a**2 * gamma(1 + 2/S(b)) - E(X)**2)
        # Not testing Skew... it's slow with int/frac values > 3/2


def test_wignersemicircle():
    R = Symbol("R", positive=True)

    X = WignerSemicircle('x', R)
    assert density(X)(x) == 2*sqrt(-x**2 + R**2)/(pi*R**2)
    assert E(X) == 0


def test_prefab_sampling():
    N = Normal('X', 0, 1)
    L = LogNormal('L', 0, 1)
    E = Exponential('Ex', 1)
    P = Pareto('P', 1, 3)
    W = Weibull('W', 1, 1)
    U = Uniform('U', 0, 1)
    B = Beta('B', 2, 5)
    G = Gamma('G', 1, 3)

    variables = [N, L, E, P, W, U, B, G]
    niter = 10
    for var in variables:
        for i in range(niter):
            assert sample(var) in var.pspace.domain.set


def test_input_value_assertions():
    a, b = symbols('a b')
    p, q = symbols('p q', positive=True)
    m, n = symbols('m n', positive=False, real=True)

    raises(ValueError, lambda: Normal('x', 3, 0))
    raises(ValueError, lambda: Normal('x', m, n))
    Normal('X', a, p)  # No error raised
    raises(ValueError, lambda: Exponential('x', m))
    Exponential('Ex', p)  # No error raised
    for fn in [Pareto, Weibull, Beta, Gamma]:
        raises(ValueError, lambda: fn('x', m, p))
        raises(ValueError, lambda: fn('x', p, n))
        fn('x', p, q)  # No error raised


@XFAIL
def test_unevaluated():
    X = Normal('x', 0, 1)
    assert E(X, evaluate=False) == (
        Integral(sqrt(2)*x*exp(-x**2/2)/(2*sqrt(pi)), (x, -oo, oo)))

    assert E(X + 1, evaluate=False) == (
        Integral(sqrt(2)*x*exp(-x**2/2)/(2*sqrt(pi)), (x, -oo, oo)) + 1)

    assert P(X > 0, evaluate=False) == (
        Integral(sqrt(2)*exp(-x**2/2)/(2*sqrt(pi)), (x, 0, oo)))

    assert P(X > 0, X**2 < 1, evaluate=False) == (
        Integral(sqrt(2)*exp(-x**2/2)/(2*sqrt(pi)*
            Integral(sqrt(2)*exp(-x**2/2)/(2*sqrt(pi)),
                (x, -1, 1))), (x, 0, 1)))


def test_probability_unevaluated():
    T = Normal('T', 30, 3)
    assert type(P(T > 33, evaluate=False)) == Integral


def test_density_unevaluated():
    X = Normal('X', 0, 1)
    Y = Normal('Y', 0, 2)
    assert isinstance(density(X+Y, evaluate=False)(z), Integral)


def test_NormalDistribution():
    nd = NormalDistribution(0, 1)
    x = Symbol('x')
    assert nd.cdf(x) == erf(sqrt(2)*x/2)/2 + S.One/2
    assert isinstance(nd.sample(), float) or nd.sample().is_Number
    assert nd.expectation(1, x) == 1
    assert nd.expectation(x, x) == 0
    assert nd.expectation(x**2, x) == 1


def test_random_parameters():
    mu = Normal('mu', 2, 3)
    meas = Normal('T', mu, 1)
    assert density(meas, evaluate=False)(z)
    assert isinstance(pspace(meas), ProductPSpace)
    #assert density(meas, evaluate=False)(z) == Integral(mu.pspace.pdf *
    #        meas.pspace.pdf, (mu.symbol, -oo, oo)).subs(meas.symbol, z)


def test_random_parameters_given():
    mu = Normal('mu', 2, 3)
    meas = Normal('T', mu, 1)
    assert given(meas, Eq(mu, 5)) == Normal('T', 5, 1)


def test_conjugate_priors():
    mu = Normal('mu', 2, 3)
    x = Normal('x', mu, 1)
    assert isinstance(simplify(density(mu, Eq(x, y), evaluate=False)(z)),
            Integral)


def test_difficult_univariate():
    """ Since using solve in place of deltaintegrate we're able to perform
    substantially more complex density computations on single continuous random
    variables """
    x = Normal('x', 0, 1)
    assert density(x**3)
    assert density(exp(x**2))
    assert density(log(x))


def test_issue_10003():
    X = Exponential('x', 3)
    G = Gamma('g', 1, 2)
    assert P(X < -1) == S.Zero
    assert P(G < -1) == S.Zero


def test_precomputed_cdf():
    x = symbols("x", real=True, finite=True)
    mu = symbols("mu", real=True, finite=True)
    sigma, xm, alpha = symbols("sigma xm alpha", positive=True, finite=True)
    n = symbols("n", integer=True, positive=True, finite=True)
    distribs = [
            Normal("X", mu, sigma),
            Pareto("P", xm, alpha),
            ChiSquared("C", n),
            Exponential("E", sigma),
            # LogNormal("L", mu, sigma),
    ]
    for X in distribs:
        compdiff = cdf(X)(x) - simplify(X.pspace.density.compute_cdf()(x))
        compdiff = simplify(compdiff.rewrite(erfc))
        assert compdiff == 0


<<<<<<< HEAD
def test_precomputed_characteristic_functions():
    import mpmath

    def test_cf(dist, support_lower_limit, support_upper_limit):
        pdf = density(dist)
        t = Symbol('t')
        x = Symbol('x')

        # first function is the hardcoded CF of the distribution
        cf1 = lambdify([t], characteristic_function(dist)(t), 'mpmath')

        # second function is the Fourier transform of the density function
        f = lambdify([x, t], pdf(x)*exp(I*x*t), 'mpmath')
        cf2 = lambda t: mpmath.quad(lambda x: f(x, t), [support_lower_limit, support_upper_limit], maxdegree=10)

        # compare the two functions at various points
        for test_point in [2, 5, 8, 11]:
            n1 = cf1(test_point)
            n2 = cf2(test_point)

            assert abs(re(n1) - re(n2)) < 1e-12
            assert abs(im(n1) - im(n2)) < 1e-12

    test_cf(Beta('b', 1, 2), 0, 1)
    test_cf(Chi('c', 3), 0, mpmath.inf)
    test_cf(ChiSquared('c', 2), 0, mpmath.inf)
    test_cf(Exponential('e', 6), 0, mpmath.inf)
    test_cf(Logistic('l', 1, 2), -mpmath.inf, mpmath.inf)
    test_cf(Normal('n', -1, 5), -mpmath.inf, mpmath.inf)
    test_cf(RaisedCosine('r', 3, 1), 2, 4)
    test_cf(Rayleigh('r', 0.5), 0, mpmath.inf)
    test_cf(Uniform('u', -1, 1), -1, 1)
    test_cf(WignerSemicircle('w', 3), -3, 3)
=======
def test_long_precomputed_cdf():
    x = symbols("x", real=True, finite=True)
    distribs = [
            Arcsin("A", -5, 9),
            Dagum("D", 4, 10, 3),
            Erlang("E", 14, 5),
            Frechet("F", 2, 6, -3),
            Gamma("G", 2, 7),
            GammaInverse("GI", 3, 5),
            Kumaraswamy("K", 6, 8),
            Laplace("LA", -5, 4),
            Logistic("L", -6, 7),
            Nakagami("N", 2, 7),
            StudentT("S", 4)
            ]
    for distr in distribs:
        for _ in range(5):
            assert tn(diff(cdf(distr)(x), x), density(distr)(x), x, a=0, b=0, c=1, d=0)

    US = UniformSum("US", 5)
    pdf01 = density(US)(x).subs(floor(x), 0).doit()   # pdf on (0, 1)
    cdf01 = cdf(US, evaluate=False)(x).subs(floor(x), 0).doit()   # cdf on (0, 1)
    assert tn(diff(cdf01, x), pdf01, x, a=0, b=0, c=1, d=0)
>>>>>>> 3028f4f4


def test_issue_13324():
    X = Uniform('X', 0, 1)
    assert E(X, X > Rational(1, 2)) == Rational(3, 4)
    assert E(X, X > 0) == Rational(1, 2)<|MERGE_RESOLUTION|>--- conflicted
+++ resolved
@@ -16,11 +16,7 @@
 from sympy import (Symbol, Abs, exp, S, N, pi, simplify, Interval, erf, erfc,
                    Eq, log, lowergamma, uppergamma, Sum, symbols, sqrt, And, gamma, beta,
                    Piecewise, Integral, sin, cos, besseli, factorial, binomial,
-<<<<<<< HEAD
-                   floor, expand_func, Rational, I, re, im, lambdify)
-=======
-                   floor, expand_func, Rational, I, hyper, diff)
->>>>>>> 3028f4f4
+                   floor, expand_func, Rational, I, re, im, lambdify, hyper, diff)
 
 
 from sympy.stats.crv_types import NormalDistribution
@@ -772,7 +768,6 @@
         assert compdiff == 0
 
 
-<<<<<<< HEAD
 def test_precomputed_characteristic_functions():
     import mpmath
 
@@ -806,7 +801,8 @@
     test_cf(Rayleigh('r', 0.5), 0, mpmath.inf)
     test_cf(Uniform('u', -1, 1), -1, 1)
     test_cf(WignerSemicircle('w', 3), -3, 3)
-=======
+
+
 def test_long_precomputed_cdf():
     x = symbols("x", real=True, finite=True)
     distribs = [
@@ -830,7 +826,6 @@
     pdf01 = density(US)(x).subs(floor(x), 0).doit()   # pdf on (0, 1)
     cdf01 = cdf(US, evaluate=False)(x).subs(floor(x), 0).doit()   # cdf on (0, 1)
     assert tn(diff(cdf01, x), pdf01, x, a=0, b=0, c=1, d=0)
->>>>>>> 3028f4f4
 
 
 def test_issue_13324():
