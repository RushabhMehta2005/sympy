--- conflicted
+++ resolved
@@ -1,10 +1,5 @@
-<<<<<<< HEAD
 from sympy import (symbols, pi, oo, S, exp, sqrt, besselk, Indexed, Sum, simplify,
-                    Mul, Rational, Integral)
-=======
-from sympy import (symbols, pi, oo, S, exp, sqrt, besselk, Indexed, factorial,
-                    simplify, gamma)
->>>>>>> c9330b1a
+                    Mul, Rational, Integral, factorial, gamma)
 from sympy.stats import density
 from sympy.stats.joint_rv import marginal_distribution
 from sympy.stats.joint_rv_types import JointRV
@@ -59,7 +54,6 @@
         3*sqrt(10)*gamma(S(7)/4)/(10*sqrt(pi)*gamma(S(5)/4))
     assert marginal_distribution(ng, y)(1) == exp(-S(1)/4)/128
 
-<<<<<<< HEAD
 def test_GeneralizedMultivariateLogGammaDistribution():
     from sympy.stats.joint_rv_types import GMVLG
     from sympy import gamma
@@ -108,7 +102,7 @@
     raises(ValueError, lambda: GMVLG('G', omega, v, l, m_f))
     raises(ValueError, lambda: GMVLG('G', omega_f4, v, l, mu))
     raises(ValueError, lambda: GMVLG('G', omega, v, l_f1, mu))
-=======
+
 def test_Multinomial():
     from sympy.stats.joint_rv_types import Multinomial
     n, x1, x2, x3, x4 = symbols('n, x1, x2, x3, x4', nonnegative=True, integer=True)
@@ -138,7 +132,6 @@
     assert marginal_distribution(N_c, N_c[0])(1).evalf().round(2) == 0.33
     raises(ValueError, lambda: NegativeMultinomial('b1', 5, [p1, p2, p3, p1_f]))
     raises(ValueError, lambda: NegativeMultinomial('b2', k0, [p1, p2, p3, p4]))
->>>>>>> c9330b1a
 
 def test_JointPSpace_margial_distribution():
     from sympy.stats.joint_rv_types import MultivariateT
