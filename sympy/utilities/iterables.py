--- conflicted
+++ resolved
@@ -3,13 +3,10 @@
 from operator import gt
 
 from sympy.core import Basic, C
-<<<<<<< HEAD
-=======
 from sympy.core.compatibility import is_sequence, iterable # logical location
 from sympy.core.compatibility import as_int, quick_sort,\
     product as cartes, combinations, combinations_with_replacement
 from sympy.utilities.misc import default_sort_key
->>>>>>> bc35cf9e
 from sympy.utilities.exceptions import SymPyDeprecationWarning
 
 # this is the logical location of these functions
@@ -951,16 +948,6 @@
     Reference:
         modified from Tim Peter's version to allow for k and m values:
         code.activestate.com/recipes/218332-generator-for-integer-partitions/
-<<<<<<< HEAD
-
-    See Also
-    ========
-    sympy.combinatorics.partitions.Partition
-    sympy.combinatorics.partitions.IntegerPartition
-    """
-    from sympy.ntheory.residue_ntheory import int_tested
-=======
->>>>>>> bc35cf9e
 
     See Also
     ========
@@ -1102,8 +1089,6 @@
     uniq = set()
     return any(True for s in seq if s in uniq or uniq.add(s))
 
-<<<<<<< HEAD
-=======
 def has_variety(seq):
     """Return True if there are any different elements in ``seq``.
 
@@ -1125,7 +1110,6 @@
                 return True
     return False
 
->>>>>>> bc35cf9e
 def uniq(seq):
     """
     Remove repeated elements from an iterable, preserving order of first
