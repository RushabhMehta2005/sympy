"""Helper module for setting up interactive SymPy sessions. """

<<<<<<< HEAD
x, y, z = symbols('x,y,z')
k, m, n = symbols('k,m,n', integer=True)
f, g, h = map(Function, 'fgh')

def init_printing(pretty_print=True, order=None, use_unicode=None):
    """Initializes pretty-printer depending on the environment. """
    if pretty_print:
        stringify_func = lambda arg: pretty(arg, order=order, use_unicode=use_unicode)
    else:
        stringify_func = sstrrepr

    try:
        import IPython

        ip = IPython.ipapi.get()

        if ip is not None:
            def result_display(self, arg):
                """IPython's pretty-printer display hook.

                   This function was adapted from:

                    ipython/IPython/hooks.py:155

                """
                if self.rc.pprint:
                    out = stringify_func(arg)

                    if '\n' in out:
                        print

                    print out
                else:
                    print repr(arg)

            ip.set_hook('result_display', result_display)
            return
    except ImportError:
        pass

    import __builtin__, sys

    def displayhook(arg):
        """Python's pretty-printer display hook.

           This function was adapted from:

            http://www.python.org/dev/peps/pep-0217/

        """
        if arg is not None:
            __builtin__._ = None
            print stringify_func(arg)
            __builtin__._ = arg

    sys.displayhook = displayhook

def init_session(session="ipython", pretty_print=True, order=None, use_unicode=None, message=None, argv=[]):
    """Initialize embedded IPython or Python session. """
    import os, sys

    def init_IPython():
        return IPython.Shell.make_IPython(argv)

    def init_Python():
        import code

        class HistoryConsole(code.InteractiveConsole):
            def __init__(self):
                code.InteractiveConsole.__init__(self)

                history = os.path.expanduser('~/.sympy-history')

                try:
                    import readline, atexit

                    readline.parse_and_bind('tab: complete')

                    if hasattr(readline, 'read_history_file'):
                        try:
                            readline.read_history_file(history)
                        except IOError:
                            pass

                        atexit.register(readline.write_history_file, history)
                except ImportError:
                    pass

        return HistoryConsole()

    if session not in ['ipython', 'python']:
        raise ValueError("'%s' is not a valid session name" % session)

    in_ipyshell = False

    try:
        import IPython

        ip = IPython.ipapi.get()

        if ip is not None:
            if session == 'ipython':
                ip, in_ipyshell = ip.IP, True
            else:
                raise ValueError("Can't start Python shell from IPython")
        else:
            if session == 'ipython':
                ip = init_IPython()
            else:
                ip = init_Python()
    except ImportError:
        if session == 'ipython':
            raise
        else:
            ip = init_Python()

    ip.runcode(ip.compile("from __future__ import division"))
    ip.runcode(ip.compile("from sympy.interactive import *"))

    ip.runcode(ip.compile("init_printing(pretty_print=%s, order=%r, use_unicode=%s)" % (pretty_print, order, use_unicode)))

    if not in_ipyshell:
        from sympy import __version__ as sympy_version
        py_version = "%d.%d.%d" % sys.version_info[:3]

        if session == "ipython":
            py_name = "IPython"
        else:
            py_name = "Python"

        from sympy.polys.domains import GROUND_TYPES

        info = ['ground types: %s' % GROUND_TYPES]

        cache = os.getenv('SYMPY_USE_CACHE')

        if cache is not None and cache.lower() == 'no':
            info.append('cache: off')

        welcome = "%s console for SymPy %s (Python %s) (%s)" % \
            (py_name, sympy_version, py_version, ', '.join(info))

        if message is not None:
            message = welcome + '\n\n' + message
        else:
            message = welcome + '\n'

        ip.interact(message)
        sys.exit('Exiting ...')
    else:
        def shutdown_hook(self):
            print "Exiting ..."

        ip.set_hook('shutdown_hook', shutdown_hook)
=======
from printing import init_printing
from session import init_session
>>>>>>> c9470ac4
<|MERGE_RESOLUTION|>--- conflicted
+++ resolved
@@ -1,161 +1,4 @@
 """Helper module for setting up interactive SymPy sessions. """
 
-<<<<<<< HEAD
-x, y, z = symbols('x,y,z')
-k, m, n = symbols('k,m,n', integer=True)
-f, g, h = map(Function, 'fgh')
-
-def init_printing(pretty_print=True, order=None, use_unicode=None):
-    """Initializes pretty-printer depending on the environment. """
-    if pretty_print:
-        stringify_func = lambda arg: pretty(arg, order=order, use_unicode=use_unicode)
-    else:
-        stringify_func = sstrrepr
-
-    try:
-        import IPython
-
-        ip = IPython.ipapi.get()
-
-        if ip is not None:
-            def result_display(self, arg):
-                """IPython's pretty-printer display hook.
-
-                   This function was adapted from:
-
-                    ipython/IPython/hooks.py:155
-
-                """
-                if self.rc.pprint:
-                    out = stringify_func(arg)
-
-                    if '\n' in out:
-                        print
-
-                    print out
-                else:
-                    print repr(arg)
-
-            ip.set_hook('result_display', result_display)
-            return
-    except ImportError:
-        pass
-
-    import __builtin__, sys
-
-    def displayhook(arg):
-        """Python's pretty-printer display hook.
-
-           This function was adapted from:
-
-            http://www.python.org/dev/peps/pep-0217/
-
-        """
-        if arg is not None:
-            __builtin__._ = None
-            print stringify_func(arg)
-            __builtin__._ = arg
-
-    sys.displayhook = displayhook
-
-def init_session(session="ipython", pretty_print=True, order=None, use_unicode=None, message=None, argv=[]):
-    """Initialize embedded IPython or Python session. """
-    import os, sys
-
-    def init_IPython():
-        return IPython.Shell.make_IPython(argv)
-
-    def init_Python():
-        import code
-
-        class HistoryConsole(code.InteractiveConsole):
-            def __init__(self):
-                code.InteractiveConsole.__init__(self)
-
-                history = os.path.expanduser('~/.sympy-history')
-
-                try:
-                    import readline, atexit
-
-                    readline.parse_and_bind('tab: complete')
-
-                    if hasattr(readline, 'read_history_file'):
-                        try:
-                            readline.read_history_file(history)
-                        except IOError:
-                            pass
-
-                        atexit.register(readline.write_history_file, history)
-                except ImportError:
-                    pass
-
-        return HistoryConsole()
-
-    if session not in ['ipython', 'python']:
-        raise ValueError("'%s' is not a valid session name" % session)
-
-    in_ipyshell = False
-
-    try:
-        import IPython
-
-        ip = IPython.ipapi.get()
-
-        if ip is not None:
-            if session == 'ipython':
-                ip, in_ipyshell = ip.IP, True
-            else:
-                raise ValueError("Can't start Python shell from IPython")
-        else:
-            if session == 'ipython':
-                ip = init_IPython()
-            else:
-                ip = init_Python()
-    except ImportError:
-        if session == 'ipython':
-            raise
-        else:
-            ip = init_Python()
-
-    ip.runcode(ip.compile("from __future__ import division"))
-    ip.runcode(ip.compile("from sympy.interactive import *"))
-
-    ip.runcode(ip.compile("init_printing(pretty_print=%s, order=%r, use_unicode=%s)" % (pretty_print, order, use_unicode)))
-
-    if not in_ipyshell:
-        from sympy import __version__ as sympy_version
-        py_version = "%d.%d.%d" % sys.version_info[:3]
-
-        if session == "ipython":
-            py_name = "IPython"
-        else:
-            py_name = "Python"
-
-        from sympy.polys.domains import GROUND_TYPES
-
-        info = ['ground types: %s' % GROUND_TYPES]
-
-        cache = os.getenv('SYMPY_USE_CACHE')
-
-        if cache is not None and cache.lower() == 'no':
-            info.append('cache: off')
-
-        welcome = "%s console for SymPy %s (Python %s) (%s)" % \
-            (py_name, sympy_version, py_version, ', '.join(info))
-
-        if message is not None:
-            message = welcome + '\n\n' + message
-        else:
-            message = welcome + '\n'
-
-        ip.interact(message)
-        sys.exit('Exiting ...')
-    else:
-        def shutdown_hook(self):
-            print "Exiting ..."
-
-        ip.set_hook('shutdown_hook', shutdown_hook)
-=======
 from printing import init_printing
 from session import init_session
->>>>>>> c9470ac4
